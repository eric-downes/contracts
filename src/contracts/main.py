--- conflicted
+++ resolved
@@ -200,7 +200,6 @@
                             for x in accepts_dict])
     returns_parsed = parse_flexible_spec(returns)
     
-<<<<<<< HEAD
     # TODO: add classname if bound method
     nice_function_display = '%s() (in %s)' % (function.__name__, function.__module__)
     
@@ -211,15 +210,10 @@
     else:
         capture = ()
     
-=======
-    nice_function_display = '%s() (in %s)' % (function.__name__, function.__module__)
-    
->>>>>>> 7158d891
     # I like this meta-meta stuff :-)
     def contracts_checker(unused, *args, **kwargs):
         bound = getcallargs(function, *args, **kwargs)
         
-<<<<<<< HEAD
         do_checks = not all_disabled()
         
         if do_checks:
@@ -243,42 +237,15 @@
                 msg = ('Breach for return value of %s.\n' 
                        % (nice_function_display))
                 e.error = msg + e.error
-                raise e
-=======
-        try:
-            context = Context()
-            for arg in all_args:
-                if arg in accepts_parsed:
-                    accepts_parsed[arg]._check_contract(context, bound[arg])
-        except ContractNotRespected as e:
-            msg = ('Breach for argument %r to %s.\n' 
-                   % (arg, nice_function_display))
-            e.error = msg + e.error
-            raise e
-        
-        result = function(*args, **kwargs)
-        
-        try:
-            returns_parsed._check_contract(context, result)
-        except ContractNotRespected as e:
-            msg = ('Breach for return value of %s.\n' 
-                   % (nice_function_display))
-            e.error = msg + e.error
-            raise e
->>>>>>> 7158d891
+                raise e 
         
         return result
     
     # TODO: add rtype statements if missing
-<<<<<<< HEAD
-#    print wrapper.__dict__
-    
-=======
-
-    from decorator import decorator
+
+    from decorator import decorator #@UnresolvedImport
     wrapper = decorator(contracts_checker, function)
         
->>>>>>> 7158d891
     wrapper.__doc__ = function.__doc__
     wrapper.__name__ = function.__name__
     wrapper.__module__ = function.__module__
