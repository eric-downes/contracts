--- conflicted
+++ resolved
@@ -319,7 +319,6 @@
 if inPy2:
     from types import ClassType
 
-<<<<<<< HEAD
 def clipped_repr(x, clip):
     s = "{0!r}".format(x)
     if len(s) > clip:
@@ -330,8 +329,6 @@
 
 # TODO: add checks for these functions
 
-=======
->>>>>>> 7158d891
 def describe_value(x, clip=50):
     ''' Describes an object, for use in the error messages. '''
     if hasattr(x, 'shape') and hasattr(x, 'dtype'):
@@ -339,7 +336,6 @@
         desc = 'array[%s](%s) ' % (shape_desc, x.dtype)
         return desc + clipped_repr(x, clip - len(desc))
     else:
-<<<<<<< HEAD
         if inPy2 and isinstance(x, ClassType):
             class_name = '(old-style class type) %s' % x
         else:
@@ -348,19 +344,5 @@
         desc = 'Instance of %s: ' % class_name
         
         return desc + clipped_repr(x, clip - len(desc)) 
-=======
-        s = "{0!r}".format(x)
-        
-        if len(s) > clip:
-            s = "%s... [clip]" % s[:clip]
-
-        if inPy2 and isinstance(x, ClassType):
-            class_name = '(old-style class type) %s' % x
-        else:
-            class_name = ' %s' % x.__class__.__name__
-
-        return 'Instance of %s: %s' % (class_name, s)
->>>>>>> 7158d891
-        
-         
+
     