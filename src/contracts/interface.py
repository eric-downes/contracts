from abc import ABCMeta, abstractmethod
import sys

from .syntax import col, lineno


class Where(object):
    """
        An object of this class represents a place in a file.

        All parsed elements contain a reference to a :py:class:`Where` object
        so that we can output pretty error messages.
    """

    def __init__(self, string,
                 character=None, line=None, column=None):
        self.string = string
        if character is None:
            assert line is not None and column is not None
            self.line = line
            self.col = column
            # self.character = None
        else:
            assert line is None and column is None
            # self.character = character
            self.line = lineno(character, string)
            self.col = col(character, string)

    def __str__(self):
        s = ''
        context = 3
        lines = self.string.split('\n')
        start = max(0, self.line - context)
        pattern = 'line %2d >'
        i = 0
        for i in range(start, self.line):
            s += ("%s%s\n" % (pattern % (i + 1), lines[i]))
        fill = len(pattern % (i + 1))
        space = ' ' * fill + ' ' * (self.col - 1)
        s += space + '^\n'
        s += space + '|\n'
        s += space + 'here or nearby'
        return s


def add_prefix(s, prefix):
    result = ""
    for l in s.split('\n'):
        result += prefix + l + '\n'
    # chop last newline
    result = result[:-1]
    return result


class ContractException(Exception):
    """ The base class for the exceptions thrown by this module. """
    pass


class MissingContract(ContractException):
    pass


class ContractDefinitionError(ContractException):
    """ Thrown when defining the contracts """


class CannotDecorateClassmethods(ContractDefinitionError):
    pass


class ContractSyntaxError(ContractDefinitionError):
    """ Exception thrown when there is a syntax error in the contracts. """

    def __init__(self, error, where=None):
        self.error = error
        self.where = where

    def __str__(self):
        s = self.error
        s += "\n\n" + add_prefix(self.where.__str__(), ' ')
        return s


class ContractNotRespected(ContractException):
    """ Exception thrown when a value does not respect a contract. """

    def __init__(self, contract, error, value, context):
        # XXX: solves pickling problem in multiprocess problem, but not the
        # real solution
        Exception.__init__(self, contract, error, value, context)
        assert isinstance(contract, Contract), contract
        assert isinstance(context, dict), context
        assert isinstance(error, str), error

        self.contract = contract
        self.error = error
        self.value = value
        self.context = context
        self.stack = []

    def __str__(self):
        msg = str(self.error)
<<<<<<< HEAD

        def context_to_string(context_):
            try:
                varss = ['- %s: %s' % (k, describe_value(v, clip=70))
                         for k, v in context_.items()]
=======
        
        def context_to_string(context):
            keys = sorted(context)
            try:
                varss = ['- %s: %s' % (k, describe_value(context[k], clip=70))
                         for k in keys]
>>>>>>> e41b8041
                contexts = "\n".join(varss)
            except:
                contexts = '! cannot write context'
            return contexts

        align = []
        for (contract, context, value) in self.stack:  # @UnusedVariable
            # cons = ("%s %s" % (contract, contexts)).ljust(30)
            row = ['checking: %s' % contract,
                   'for value: %s' % describe_value(value, clip=70)]
            align.append(row)

        msg += format_table(align, colspacing=3)

        context0 = self.stack[0][1]
        if context0:
            msg += ('\nVariables bound in inner context:\n%s'
                    % context_to_string(self.stack[0][1]))

        return msg


def format_table(rows, colspacing=1):
    sizes = []
    for i in range(len(rows[0])):
        sizes.append(max(len(row[i]) for row in rows))
    s = ''
    for row in rows:
        s += '\n'
        for size, cell in zip(sizes, row):
            s += cell.ljust(size)
            s += ' ' * colspacing
    return s


class RValue(object):
    __metaclass__ = ABCMeta

    @abstractmethod
    def eval(self, context):  # @UnusedVariable @ReservedAssignment
        """ Can raise ValueError; will be wrapped in ContractNotRespected. """

    def __eq__(self, other):
        return (self.__class__ == other.__class__ and
                self.__repr__() == other.__repr__())

    @abstractmethod
    def __repr__(self):
        """ Same constraints as :py:func:`Contract.__repr__()`. """

    @abstractmethod
    def __str__(self):
        """ Same constraints as :py:func:`Contract.__str__()`. """


def eval_in_context(context, value, contract):
    assert isinstance(contract, Contract)
    assert isinstance(value, RValue), describe_value(value)
    try:
        return value.eval(context)
    except ValueError as e:
        msg = 'Error while evaluating RValue %r: %s' % (value, e)
        raise ContractNotRespected(contract, msg, value, context)


class Contract(object):
    __metaclass__ = ABCMeta

    def __init__(self, where):
        assert ((where is None) or
                (isinstance(where, Where), 'Wrong type %s' % where))
        self.where = where
        self.enable()

    def enable(self):
        self._enabled = True

    def disable(self):
        self._enabled = False

    def enabled(self):
        return self._enabled

    def check(self, value):
        """
            Checks that the value satisfies this contract.

            :raise: ContractNotRespected
        """
        return self.check_contract({}, value)

    def fail(self, value):
        """
            Checks that the value **does not** respect this contract.
            Raises an exception if it does.

            :raise: ValueError
        """
        try:
            context = self.check(value)
        except ContractNotRespected:
            pass
        else:
            msg = ('I did not expect that this value would '
                   'satisfy this contract.\n')
            msg += '-    value: %s\n' % describe_value(value)
            msg += '- contract: %s\n' % self
            msg += '-  context: %r' % context
            raise ValueError(msg)

    @abstractmethod
    def check_contract(self, context, value):  # @UnusedVariable
        """
            Checks that value is ok with this contract in the specific
            context. This is the function that subclasses must implement.

            :param context: The context in which expressions are evaluated.
            :type context: ``class(Contract)``
        """

    def _check_contract(self, context, value):
        """ Recursively checks the contracts; it calls check_contract,
            but the error is wrapped recursively. This is the function
            that subclasses must call when checking their sub-contracts.
        """
        if not self._enabled:
            return

        variables = context.copy()
        try:
            self.check_contract(context, value)
        except ContractNotRespected as e:
            e.stack.append((self, variables, value))
            raise

    @abstractmethod
    def __repr__(self):
        """
            Returns a string representation of a contract that can be
            evaluated by Python's :py:func:`eval()`.

            It must hold that: ``eval(contract.__repr__()) == contract``.
            This is checked in the unit-tests.

            Example:

            >>> from contracts import parse
            >>> contract = parse('list[N]')
            >>> contract.__repr__()
            "List(BindVariable('N',int),None)"

            All the symbols you need to eval() the expression are in
            :py:mod:`contracts.library`.

            >>> from contracts.library import *
            >>> contract == eval("%r"%contract)
            True

        """

    @abstractmethod
    def __str__(self):
        """ Returns a string representation of a contract that can be
            reparsed by :py:func:`contracts.parse()`.

            It must hold that: ``parse(str(contract)) == contract``.
            This is checked in the unit-tests.

            Example:

            >>> from contracts import parse
            >>> spec = 'list[N]'
            >>> contract = parse(spec)
            >>> contract
            List(BindVariable('N',int),None)
            >>> str(contract) == spec
            True

            The expressions generated by :py:func:`Contract.__str__` will be
            exactly the same as what was parsed (this is checked in the
            unittests as well) if and only if the expression is "minimal".
            If it isn't (there is whitespace or redundant symbols),
            the returned expression will be an equivalent minimal one.

            Example with extra parenthesis and whitespace:

            >>> from contracts import parse
            >>> verbose_spec = 'list[((N))]( int, > 0)'
            >>> contract = parse(verbose_spec)
            >>> str(contract)
            'list[N](int,>0)'

            Example that removes extra parentheses around arithmetic operators:

            >>> verbose_spec = '=1+(1*2)+(2+4)'
            >>> str(parse(verbose_spec))
            '=1+1*2+2+4'

            This is an example with logical operators precedence. The AND
            operator ``,`` (comma) has more precedence than the OR (``|``).

            >>> verbose_spec = '(a|(b,c)),e'
            >>> str(parse(verbose_spec))
            '(a|b,c),e'

            Not that only the outer parenthesis is kept as it is the only one
            needed.


        """

    def __eq__(self, other):
        return (self.__class__ == other.__class__ and
                self.__repr__() == other.__repr__())


inPy2 = sys.version_info[0] == 2
if inPy2:
    from types import ClassType


def clipped_repr(x, clip):
    s = "{0!r}".format(x)
    if len(s) > clip:
        clip_tag = '... [clip]'
        cut = clip - len(clip_tag)
        s = "%s%s" % (s[:cut], clip_tag)
    return s


# TODO: add checks for these functions


def remove_newlines(s):
    return s.replace('\n', ' ')


def describe_type(x):
    """ Returns a friendly description of the type of x. """
    if inPy2 and isinstance(x, ClassType):
        class_name = '(old-style class) %s' % x
    else:
        if hasattr(x, '__class__'):
            class_name = '%s' % x.__class__.__name__
        else:
            # for extension classes (spmatrix)
            class_name = str(type(x))

    return class_name


def describe_value(x, clip=80):
    """ Describes an object, for use in the error messages.
        Short description, no multiline.
    """
    if hasattr(x, 'shape') and hasattr(x, 'dtype'):
        shape_desc = 'x'.join(str(i) for i in x.shape)
        desc = 'array[%r](%s) ' % (shape_desc, x.dtype)
        final = desc + clipped_repr(x, clip - len(desc))
        return remove_newlines(final)
    else:
        class_name = describe_type(x)
        desc = 'Instance of %s: ' % class_name
        final = desc + clipped_repr(x, clip - len(desc))
        return remove_newlines(final)


def describe_value_multiline(x):
    """ Describes an object, for use in the error messages. """
    if hasattr(x, 'shape') and hasattr(x, 'dtype'):
        shape_desc = 'x'.join(str(i) for i in x.shape)
        desc = 'array[%r](%s) ' % (shape_desc, x.dtype)
        final = desc + '\n' + x.__repr__()
        return final
    else:
        class_name = describe_type(x)
        # TODO: add all types
        desc = 'Instance of %s.' % class_name

        try:
            # This fails for classes
            final = desc + '\n' + x.__repr__()
        except:
            final = desc + '\n' + str(x)

        return final


<|MERGE_RESOLUTION|>--- conflicted
+++ resolved
@@ -101,20 +101,12 @@
 
     def __str__(self):
         msg = str(self.error)
-<<<<<<< HEAD
-
-        def context_to_string(context_):
-            try:
-                varss = ['- %s: %s' % (k, describe_value(v, clip=70))
-                         for k, v in context_.items()]
-=======
         
         def context_to_string(context):
             keys = sorted(context)
             try:
                 varss = ['- %s: %s' % (k, describe_value(context[k], clip=70))
                          for k in keys]
->>>>>>> e41b8041
                 contexts = "\n".join(varss)
             except:
                 contexts = '! cannot write context'
