from numbers import Number

from ..interface import Contract, ContractNotRespected
<<<<<<< HEAD
from ..syntax import W, add_contract, contract, S, Keyword, add_keyword
=======
from ..syntax import W, add_contract, contract_expression, S, Keyword, add_keyword
>>>>>>> 7158d891

class CheckType(Contract):
    
    def __init__(self, types, type_string=None, where=None):
        from ..main import can_be_used_as_a_type # XXX: make it better
        assert can_be_used_as_a_type(types)
        Contract.__init__(self, where)
        self.types = types
        if type_string is None:
            self.type_string = types.__name__
        else:
            self.type_string = type_string
            
    def check_contract(self, context, value):
        if not isinstance(value, self.types):
            error = 'Expected type %r, got %r.' % (self.types.__name__,
                                                   value.__class__.__name__)
            raise ContractNotRespected(contract=self, error=error,
                                       value=value, context=context)
    
    def __str__(self):
        return self.type_string
    
    def __repr__(self):
        if self.types.__name__ == self.type_string:
            return 'CheckType(%s)' % (self.types.__name__)
        else:
            return 'CheckType(%s,%r)' % (self.types.__name__, self.type_string)
        
    @staticmethod
    def parse_action(types):
        def parse(s, loc, tokens):
            where = W(s, loc)
            return CheckType(types, tokens[0], where=where) #@UnusedVariable
        return parse

add_contract(Keyword('int').setParseAction(CheckType.parse_action(int)))
add_keyword('int')
add_contract(Keyword('float').setParseAction(CheckType.parse_action(float)))
add_keyword('float')
add_contract(Keyword('bool').setParseAction(CheckType.parse_action(bool)))
add_keyword('bool')
add_contract(Keyword('number').setParseAction(CheckType.parse_action(Number)))
add_keyword('number')


class Type(Contract):
    def __init__(self, type_constraint, where=None):
        Contract.__init__(self, where)
        self.type_constraint = type_constraint
        
    def check_contract(self, context, value): 
        #  self.type_constraint._check_contract(context, type(value))
        self.type_constraint._check_contract(context, value.__class__)
         
    def __str__(self):
        return 'type(%s)' % self.type_constraint

    def __repr__(self):
        return 'Type(%r)' % self.type_constraint

    @staticmethod
    def parse_action(s, loc, tokens):
        where = W(s, loc)
        type_constraint = tokens['type_constraint']
        return Type(type_constraint, where) #@UnusedVariable


type_contract = S('type') - S('(') - contract_expression('type_constraint') - S(')')

add_contract(type_contract.setParseAction(Type.parse_action))
add_keyword('type')

<|MERGE_RESOLUTION|>--- conflicted
+++ resolved
@@ -1,11 +1,8 @@
 from numbers import Number
 
 from ..interface import Contract, ContractNotRespected
-<<<<<<< HEAD
-from ..syntax import W, add_contract, contract, S, Keyword, add_keyword
-=======
 from ..syntax import W, add_contract, contract_expression, S, Keyword, add_keyword
->>>>>>> 7158d891
+
 
 class CheckType(Contract):
     
