<<<<<<< HEAD
=======

>>>>>>> 7158d891
__version__ = '0.9.3'

from . import syntax 
contract_expression = syntax.contract_expression

from .interface import (Contract, Context, ContractNotRespected,
                        ContractSyntaxError, ContractException)

from .main import (check, fail, check_multiple, contracts, new_contract)
<<<<<<< HEAD

from .main import parse_flexible_spec as parse
from .main import contracts_decorate as decorate

contract_expression = syntax.contract

contract = contracts   
=======
from .main import parse_flexible_spec as parse
from .main import contracts_decorate as decorate

contract = contracts
>>>>>>> 7158d891

# After everything is loaded, load aliases
from .library import miscellaneous_aliases <|MERGE_RESOLUTION|>--- conflicted
+++ resolved
@@ -1,7 +1,3 @@
-<<<<<<< HEAD
-=======
-
->>>>>>> 7158d891
 __version__ = '0.9.3'
 
 from . import syntax 
@@ -11,20 +7,11 @@
                         ContractSyntaxError, ContractException)
 
 from .main import (check, fail, check_multiple, contracts, new_contract)
-<<<<<<< HEAD
 
 from .main import parse_flexible_spec as parse
 from .main import contracts_decorate as decorate
 
-contract_expression = syntax.contract
-
 contract = contracts   
-=======
-from .main import parse_flexible_spec as parse
-from .main import contracts_decorate as decorate
-
-contract = contracts
->>>>>>> 7158d891
 
 # After everything is loaded, load aliases
 from .library import miscellaneous_aliases 