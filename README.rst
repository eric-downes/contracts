--- conflicted
+++ resolved
@@ -2,11 +2,8 @@
 return values. It supports a basic type system, variables binding, arithmetic constraints, and
 has several specialized contracts (notably for Numpy arrays). 
 
-<<<<<<< HEAD
-A brief summary follows. See the full documentation at: http://andreacensi.github.io/contracts/
-=======
+
 As a quick intro, please see `this presentation about PyContracts`_.
-
 
 .. _`this presentation about PyContracts`: http://censi.mit.edu/pub/research/201410-pycontracts/201410-pycontracts.pdf 
 
@@ -20,8 +17,6 @@
 .. container:: brief_summary
   
     A brief summary follows. See the full documentation at: <http://andreacensi.github.com/contracts/>
->>>>>>> e41b8041
-
 
 
 **Why**: The purpose of PyContracts is **not** to turn Python into a statically-typed language
